--- conflicted
+++ resolved
@@ -12,12 +12,6 @@
 import org.junit.Assert;
 import org.junit.Rule;
 import org.junit.Test;
-import software.betamax.Configuration;
-
-import software.betamax.TapeMode;
-import software.betamax.junit.Betamax;
-import software.betamax.junit.RecorderRule;
-import software.betamax.
 
 import javax.xml.bind.DatatypeConverter;
 import java.io.*;
@@ -35,11 +29,6 @@
 
 public class BlobStorageAPITests {
 
-    @Rule
-    public RecorderRule recorder = new RecorderRule(Configuration.builder().build());
-    // Can set the default mode to quickly turn recording on or off
-
-    @Betamax(tape="my-tape", mode= TapeMode.READ_WRITE)
     @Test
     public void TestPutBlobBasic() throws IOException, InvalidKeyException, InterruptedException {
         //BetamaxRoutePlanner.configure();
@@ -351,10 +340,6 @@
             for(int i=0; i<1024; i++) {
                 os.write(rand.nextInt(50));
             }
-<<<<<<< HEAD
-            finally {
-                cu.deleteAsync(null).blockingGet();
-=======
 
             // Single shot.
             ByteBuffer data = ByteBuffer.wrap(os.toByteArray());
@@ -407,7 +392,6 @@
             receivedTruncated.put(received.get(received.size()-i).duplicate());
             for(int j = i-1; j>=1; j--){
                 receivedTruncated = receivedTruncated.put(received.get(received.size()-j));
->>>>>>> 7425b13a
             }
             receivedTruncated.position(total-1024);
             receivedTruncated.limit(total);
@@ -493,7 +477,7 @@
         }
         finally {
             file.delete();
-            cu.delete(null);
+            cu.delete(null).blockingGet();
         }
     }
 
@@ -552,7 +536,7 @@
 
             assertEquals(result.compareTo(data), 0);
         } finally {
-            cu.delete(null);
+            cu.delete(null).blockingGet();
         }
     }
 }
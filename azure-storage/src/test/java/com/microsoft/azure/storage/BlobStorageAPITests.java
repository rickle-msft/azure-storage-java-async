--- conflicted
+++ resolved
@@ -108,14 +108,9 @@
             cu.createAsync(null, PublicAccessType.BLOB).blockingGet();
 
             // List the containers in the account.
-<<<<<<< HEAD
-            RestResponse<ServiceListContainersHeaders, ListContainersResponse> resp = su.listContainersAsync(
-                    "java", null, null,null, null).blockingGet();
-=======
             String marker = null;
             RestResponse<ServiceListContainersHeaders, ListContainersResponse> resp = su.listConatinersAsync(
                     "java", null, null,null).blockingGet();
->>>>>>> 796a633e
             List<Container> containerList = resp.body().containers();
             // NOTE: Assert statements are only for test purposes and should not be used in production.
             Assert.assertEquals(1, containerList.size());
@@ -125,16 +120,9 @@
             bu.putBlobAsync(AsyncInputStream.create(new byte[]{0, 0, 0}), null, null, null).blockingGet();
 
             // Download the blob contents.
-<<<<<<< HEAD
-            AsyncInputStream data = bu.getBlobAsync(new BlobRange(new Long(0), new Long(3)),
-                    null, false, null).blockingGet().body();
+            AsyncInputStream data = bu.getBlobAsync(new BlobRange(0L, 3L),
+                    null, false).blockingGet().body();
             byte[] dataByte = FlowableUtil.collectBytes(data.content()).blockingGet();
-=======
-            InputStream data = bu.getBlobAsync(new BlobRange(0L, 3L),
-                    null, false).blockingGet().body();
-            byte[] dataByte = new byte[3];
-            data.read(dataByte, 0, 3);
->>>>>>> 796a633e
             assertArrayEquals(dataByte, new byte[]{0, 0, 0});
 
             // Set and retrieve the blob properties. Metadata is not yet supported.
@@ -159,15 +147,9 @@
             BlockBlobURL buSnapshot = bu.withSnapshot(snapshot);
 
             // Download the contents of the snapshot.
-<<<<<<< HEAD
-            data = buSnapshot.getBlobAsync(new BlobRange(new Long(0), new Long(3)),
-                    null, false, null).blockingGet().body();
-            dataByte = FlowableUtil.collectBytes(data.content()).blockingGet();
-=======
             data = buSnapshot.getBlobAsync(new BlobRange(0L, 3L),
                     null, false).blockingGet().body();
-            data.read(dataByte, 0, 3);
->>>>>>> 796a633e
+            dataByte = FlowableUtil.collectBytes(data.content()).blockingGet();
             assertArrayEquals(dataByte, new byte[]{0,0,0});
 
             // Create a reference to another blob within the same container and copies the first blob into this location.
@@ -186,13 +168,9 @@
 
             // Create a reference to a new blob within the same container to upload blocks. Upload a single block.
             BlockBlobURL bu3 = cu.createBlockBlobURL("javablob3");
-<<<<<<< HEAD
-            bu3.putBlockAsync("0000", AsyncInputStream.create(new byte[]{0,0,0}), null).blockingGet();
-=======
             ArrayList<String> blockIDs = new ArrayList<>();
             blockIDs.add(Base64.encode(new Byte[]{0}));
-            bu3.putBlockAsync(blockIDs.get(0), new byte[]{0,0,0}, null).blockingGet();
->>>>>>> 796a633e
+            bu3.putBlockAsync("0000", AsyncInputStream.create(new byte[]{0,0,0}), null).blockingGet();
 
             // Get the list of blocks on this blob. For demonstration purposes.
             BlockList blockList = bu3.getBlockListAsync(BlockListType.ALL, null)
@@ -208,20 +186,10 @@
             Assert.assertEquals(4, blobs.size());
 
             // Commit the list of blocks. Download the blob to verify.
-<<<<<<< HEAD
-            ArrayList<String> blockListNames = new ArrayList<>();
-            blockListNames.add("0000");
-            bu3.putBlockListAsync(blockListNames, null, null, null)
-                    .blockingGet();
-            data = bu3.getBlobAsync(new BlobRange(new Long(0), new Long(3)),
-                    null, false, null).blockingGet().body();
-            dataByte = FlowableUtil.collectBytes(data.content()).blockingGet();
-=======
             bu3.putBlockListAsync(blockIDs, null, null, null).blockingGet();
             data = bu3.getBlobAsync(new BlobRange(0L, 3L),
                     null, false).blockingGet().body();
-            data.read(dataByte, 0, 3);
->>>>>>> 796a633e
+            dataByte = FlowableUtil.collectBytes(data.content()).blockingGet();
             assertArrayEquals(dataByte, new byte[]{0,0,0});
 
             // SAS -----------------------------
@@ -256,32 +224,11 @@
             // is used to create a new BlockBlobURL object.
             BlockBlobURL sasBlob = new BlockBlobURL(parts.toURL(), pipeline);
 
-<<<<<<< HEAD
-            // Call putBlock and getBlockList using the SAS.
-            sasBlob.putBlockAsync("0001", AsyncInputStream.create(new byte[]{1,1,1}), null).blockingGet();
-            blockList = sasBlob.getBlockListAsync(BlockListType.ALL, null).blockingGet().body();
-            Assert.assertEquals("0001", blockList.uncommittedBlocks().get(0).name());
-
-            // Construct a ServiceSAS in a pattern similar to that of the AccountSAS.
-            ServiceSAS serviceSAS = new ServiceSAS("2016-05-31", SASProtocol.HTTPS_HTTP,
-                    DateTime.now().minusDays(1).toDate(), DateTime.now().plusDays(1).toDate(),
-                    EnumSet.of(ContainerSASPermission.READ, ContainerSASPermission.WRITE),
-                    null, containerName, "javablob", null, null,
-                    null, null, null, null);
-            parts = new BlobURLParts("http", "xclientdev2.blob.core.windows.net", containerName,
-                    "javablob", null, serviceSAS.GenerateSASQueryParameters(creds),
-                    null);
-            BlockBlobURL serviceSasBlob = new BlockBlobURL(parts.toURL(), pipeline);
-            blockList = serviceSasBlob.getBlockListAsync(BlockListType.UNCOMMITTED, null)
-                    .blockingGet().body();
-            Assert.assertEquals("0001", blockList.uncommittedBlocks().get(0).name());
-=======
             // Download the blob using the SAS. To perform other operations, ensure the appropriate permissions are
             // specified above.
             sasBlob.getBlobAsync(new BlobRange(0L, 3L), null, false).blockingGet().body();
-            data.read(dataByte, 0, 3);
+            dataByte = FlowableUtil.collectBytes(data.content()).blockingGet();
             assertArrayEquals(dataByte, new byte[]{0, 0, 0});
->>>>>>> 796a633e
 
         }
         finally {

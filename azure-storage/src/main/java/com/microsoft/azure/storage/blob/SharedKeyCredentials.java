/*
 * Copyright Microsoft Corporation
 *
 * Licensed under the Apache License, Version 2.0 (the "License");
 * you may not use this file except in compliance with the License.
 * You may obtain a copy of the License at
 * http://www.apache.org/licenses/LICENSE-2.0
 *
 * Unless required by applicable law or agreed to in writing, software
 * distributed under the License is distributed on an "AS IS" BASIS,
 * WITHOUT WARRANTIES OR CONDITIONS OF ANY KIND, either express or implied.
 * See the License for the specific language governing permissions and
 * limitations under the License.
 */
package com.microsoft.azure.storage.blob;

import com.microsoft.rest.v2.http.*;
import com.microsoft.rest.v2.policy.RequestPolicy;
import com.microsoft.rest.v2.policy.RequestPolicyOptions;
import io.netty.handler.codec.http.HttpResponseStatus;
import io.netty.handler.codec.http.QueryStringDecoder;
import io.reactivex.functions.Consumer;
import io.reactivex.Single;

import javax.crypto.Mac;
import javax.crypto.spec.SecretKeySpec;
import java.io.UnsupportedEncodingException;
import java.net.URL;
import java.security.InvalidKeyException;
import java.security.NoSuchAlgorithmException;
import java.time.OffsetDateTime;
import java.util.*;

/**
 * SharedKeyCredentials are a means of signing and authenticating storage requests. The key can be obtained from the
 * Azure portal. This factory will create policies which take care of all the details of creating strings to sign,
 * signing them, and setting the Authentication header. While this is a common way of authenticating with the service,
 * recommended practice is using {@link TokenCredentials}. Pass this as the credentials in the construction of a new
 * {@link HttpPipeline} via the {@link StorageURL} type.
 */
public final class SharedKeyCredentials implements ICredentials {

    private final String accountName;

    private final byte[] accountKey;

    private final Mac hmacSha256;

    /**
     * Initializes a new instance of SharedKeyCredentials contains an account's name and its primary or secondary
     * accountKey.
     *
     * @param accountName
     *      The account name associated with the request.
     * @param accountKey
     *      A string that represent the account access accountKey.
     */
    public SharedKeyCredentials(String accountName, String accountKey) throws InvalidKeyException {
        this.accountName = accountName;
        this.accountKey = Base64.getDecoder().decode(accountKey);

        try {
            this.hmacSha256 = Mac.getInstance("HmacSHA256");
        }
        catch (final NoSuchAlgorithmException e) {
            throw new Error(e);
        }

        this.hmacSha256.init(new SecretKeySpec(this.accountKey, "HmacSHA256"));
    }

    /**
     * Gets the account name associated with the request.
     *
     * @return
     *      The account name.
     */
    public String getAccountName() {
        return accountName;
    }

    private final class SharedKeyCredentialsPolicy implements RequestPolicy {

        private final SharedKeyCredentials factory;

        private final RequestPolicy nextPolicy;

        private final RequestPolicyOptions options;

        SharedKeyCredentialsPolicy(SharedKeyCredentials factory, RequestPolicy nextPolicy,
                                   RequestPolicyOptions options) {
            this.factory = factory;
            this.nextPolicy = nextPolicy;
            this.options = options;
        }

        /**
         * Sign the request.
         *
         * @param request
         *      The request to sign.
         * @return
         *      A {@link Single} representing the HTTP response that will arrive asynchronously.
         */
        @Override
        public Single<HttpResponse> sendAsync(final HttpRequest request) {
            if (request.headers().value(Constants.HeaderConstants.DATE) == null) {
                request.headers().set(Constants.HeaderConstants.DATE,
                        Utility.RFC1123GMTDateFormatter.format(OffsetDateTime.now()));
            }
            final String stringToSign = this.factory.buildStringToSign(request);
            try {
                final String computedBase64Signature = this.factory.computeHmac256(stringToSign);
                request.headers().set(Constants.HeaderConstants.AUTHORIZATION,
                        "SharedKey " + this.factory.accountName + ":" + computedBase64Signature);
            } catch (Exception e) {
                return Single.error(e);
            }

            Single<HttpResponse> response = nextPolicy.sendAsync(request);
            return response.doOnSuccess(new Consumer<HttpResponse>() {
                @Override
                public void accept(HttpResponse response) {
                    if (response.statusCode() == HttpResponseStatus.FORBIDDEN.code()) {
                        if (options.shouldLog(HttpPipelineLogLevel.ERROR)) {
                            options.log(HttpPipelineLogLevel.ERROR,
                                    "===== HTTP Forbidden status, String-to-Sign:%n'%s'%n==================%n",
                                    stringToSign);
                        }
                    }
                }
            });
        }
    }

    @Override
    public RequestPolicy create(RequestPolicy nextRequestPolicy, RequestPolicyOptions options) {
        return new SharedKeyCredentialsPolicy(this, nextRequestPolicy, options);
    }

    /**
     * Constructs a canonicalized string for signing a request.
     *
     * @param request
     *      The request to canonicalize.
     * @return
     *      A canonicalized string.
     */
    private String buildStringToSign(final HttpRequest request) {
        final HttpHeaders httpHeaders = request.headers();
        String contentLength = getStandardHeaderValue(httpHeaders, Constants.HeaderConstants.CONTENT_LENGTH);
        contentLength = contentLength.equals("0") ? Constants.EMPTY_STRING : contentLength;

        return Utility.join(new String[]{
                        request.httpMethod().toString(),
                        getStandardHeaderValue(httpHeaders, Constants.HeaderConstants.CONTENT_ENCODING),
                        getStandardHeaderValue(httpHeaders, Constants.HeaderConstants.CONTENT_LANGUAGE),
                        contentLength,
                        getStandardHeaderValue(httpHeaders, Constants.HeaderConstants.CONTENT_MD5),
                        getStandardHeaderValue(httpHeaders, Constants.HeaderConstants.CONTENT_TYPE),
                        // x-ms-date header exists, so don't sign date header
                        Constants.EMPTY_STRING,
                        getStandardHeaderValue(httpHeaders, Constants.HeaderConstants.IF_MODIFIED_SINCE),
                        getStandardHeaderValue(httpHeaders, Constants.HeaderConstants.IF_MATCH),
                        getStandardHeaderValue(httpHeaders, Constants.HeaderConstants.IF_NONE_MATCH),
                        getStandardHeaderValue(httpHeaders, Constants.HeaderConstants.IF_UNMODIFIED_SINCE),
                        getStandardHeaderValue(httpHeaders, Constants.HeaderConstants.RANGE),
                        getAdditionalXmsHeaders(httpHeaders),
                        getCanonicalizedResource(request.url())
                }, '\n');
    }

    private void appendCanonicalizedElement(final StringBuilder builder, final String element) {
        builder.append("\n");
        builder.append(element);
    }

    private String getAdditionalXmsHeaders(final HttpHeaders headers) {
        // Add only headers that begin with 'x-ms-'
        final ArrayList<String> xmsHeaderNameArray = new ArrayList<String>();
        for (HttpHeader header : headers) {
            String lowerCaseHeader = header.name().toLowerCase(Locale.US);
            if (lowerCaseHeader.startsWith(Constants.PREFIX_FOR_STORAGE_HEADER)) {
                xmsHeaderNameArray.add(lowerCaseHeader);
            }
        }

        if (xmsHeaderNameArray.isEmpty()) {
            return Constants.EMPTY_STRING;
        }

        Collections.sort(xmsHeaderNameArray);

        final StringBuilder canonicalizedHeaders = new StringBuilder();
        for (final String key : xmsHeaderNameArray) {
            if (canonicalizedHeaders.length() > 0) {
                canonicalizedHeaders.append('\n');
            }

            canonicalizedHeaders.append(key);
            canonicalizedHeaders.append(':');
            canonicalizedHeaders.append(headers.value(key));
        }

        return canonicalizedHeaders.toString();
    }

    /**
     * Canonicalized the resource to sign.
     *
     * @param requestURL
     *      A {@code java.net.URL} of the request.
     * @return
     *      The canonicalized resource to sign.
     */
    private String getCanonicalizedResource(URL requestURL) {

        // Resource path
        final StringBuilder canonicalizedResource = new StringBuilder("/");
        canonicalizedResource.append(this.accountName);

        // Note that AbsolutePath starts with a '/'.
        if(requestURL.getPath().length() > 0) {
            canonicalizedResource.append(requestURL.getPath());
        }
        else {
            canonicalizedResource.append('/');
        }

        // check for no query params and return
        if(requestURL.getQuery() == null) {
            return canonicalizedResource.toString();
        }

        // The URL object's query field doesn't include the '?'. The QueryStringDecoder expects it.
        QueryStringDecoder queryDecoder = new QueryStringDecoder("?" + requestURL.getQuery());
        Map<String, List<String>> queryParams = queryDecoder.parameters();

        ArrayList<String> queryParamNames = new ArrayList<String>(queryParams.keySet());
        Collections.sort(queryParamNames);

        for (String queryParamName : queryParamNames) {
            final List<String> queryParamValues = queryParams.get(queryParamName);
            Collections.sort(queryParamValues);
            String queryParamValuesStr = Utility.join(queryParamValues.toArray(new String[]{}), ',');
            canonicalizedResource.append("\n").append(queryParamName.toLowerCase(Locale.US)).append(":")
                    .append(queryParamValuesStr);
        }

        // append to main string builder the join of completed params with new line
        return canonicalizedResource.toString();
    }

    /**
     * Returns the standard header value from the specified connection request, or an empty string if no header value
     * has been specified for the request.
     *
     * @param httpHeaders
     *      A {@code HttpHeaders} object that represents the headers for the request.
     * @param headerName
     *      A {@code String} that represents the name of the header being requested.
     * @return A {@code String} that represents the header value, or {@code null} if there is no corresponding
     *      header value for {@code headerName}.
     */
    private String getStandardHeaderValue(final HttpHeaders httpHeaders, final String headerName) {
        final String headerValue = httpHeaders.value(headerName);

        return headerValue == null ? Constants.EMPTY_STRING : headerValue;
    }

    /**
     * Computes a signature for the specified string using the HMAC-SHA256 algorithm.
     * Package-private because it is used to generate SAS signatures.
     *
     * @param stringToSign
     *      The UTF-8-encoded string to sign.
     * @return
     *      A {@code String} that contains the HMAC-SHA256-encoded signature.
     * @throws InvalidKeyException
     *      If the accountKey is not a valid Base64-encoded string.
     */
    String computeHmac256(final String stringToSign) throws InvalidKeyException {
        try {
            Mac localMac = (Mac) this.hmacSha256.clone();
            byte[] utf8Bytes = stringToSign.getBytes(Constants.UTF8_CHARSET);
<<<<<<< HEAD
            return Base64.getEncoder().encodeToString(this.hmacSha256.doFinal(utf8Bytes));
=======
            return DatatypeConverter.printBase64Binary(localMac.doFinal(utf8Bytes));
>>>>>>> 47fc15d4
        }
        catch (final UnsupportedEncodingException | CloneNotSupportedException e) {
            throw new Error(e);
        }
    }
}
<|MERGE_RESOLUTION|>--- conflicted
+++ resolved
@@ -283,11 +283,7 @@
         try {
             Mac localMac = (Mac) this.hmacSha256.clone();
             byte[] utf8Bytes = stringToSign.getBytes(Constants.UTF8_CHARSET);
-<<<<<<< HEAD
             return Base64.getEncoder().encodeToString(this.hmacSha256.doFinal(utf8Bytes));
-=======
-            return DatatypeConverter.printBase64Binary(localMac.doFinal(utf8Bytes));
->>>>>>> 47fc15d4
         }
         catch (final UnsupportedEncodingException | CloneNotSupportedException e) {
             throw new Error(e);

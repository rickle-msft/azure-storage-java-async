--- conflicted
+++ resolved
@@ -139,13 +139,7 @@
         String contentLength = getStandardHeaderValue(httpHeaders, Constants.HeaderConstants.CONTENT_LENGTH);
         contentLength = contentLength.equals("0") ? Constants.EMPTY_STRING : contentLength;
 
-<<<<<<< HEAD
-        // TODO: Change to String.join when Java 7 support is removed
-        return StringUtils.join(
-                new String[]{
-=======
         String stringToSign = Utility.join(new String[]{
->>>>>>> 89b141e6
                         request.httpMethod().toString(),
                         getStandardHeaderValue(httpHeaders, Constants.HeaderConstants.CONTENT_ENCODING),
                         getStandardHeaderValue(httpHeaders, Constants.HeaderConstants.CONTENT_LANGUAGE),
@@ -160,16 +154,9 @@
                         getStandardHeaderValue(httpHeaders, Constants.HeaderConstants.IF_UNMODIFIED_SINCE),
                         getStandardHeaderValue(httpHeaders, Constants.HeaderConstants.RANGE),
                         getAdditionalXmsHeaders(httpHeaders),
-<<<<<<< HEAD
-                        getCanonicalizedResource(request.url().toString())
-                },
-                '\n'
-        );
-=======
                         getCanonicalizedResource(request.url())
                 }, '\n');
          return stringToSign;
->>>>>>> 89b141e6
     }
 
     private void appendCanonicalizedElement(final StringBuilder builder, final String element) {

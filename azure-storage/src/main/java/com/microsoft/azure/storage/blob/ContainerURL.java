/*
 * Copyright Microsoft Corporation
 *
 * Licensed under the Apache License, Version 2.0 (the "License");
 * you may not use this file except in compliance with the License.
 * You may obtain a copy of the License at
 * http://www.apache.org/licenses/LICENSE-2.0
 *
 * Unless required by applicable law or agreed to in writing, software
 * distributed under the License is distributed on an "AS IS" BASIS,
 * WITHOUT WARRANTIES OR CONDITIONS OF ANY KIND, either express or implied.
 * See the License for the specific language governing permissions and
 * limitations under the License.
 */
package com.microsoft.azure.storage.blob;

import com.microsoft.azure.storage.models.*;
import com.microsoft.rest.v2.RestResponse;
import com.microsoft.rest.v2.http.HttpPipeline;
import io.reactivex.Single;

import java.net.MalformedURLException;
import java.net.URL;
import java.util.List;

/**
 * Represents a URL to a container. It may be obtained by direct construction or via the create method on a
 * {@link ServiceURL} object. This class does not hold any state about a particular blob but is instead a convenient way
 * of sending off appropriate requests to the resource on the service. It may also be used to construct URLs to blobs.
 * Please refer to the following for more information on containers:
 * https://docs.microsoft.com/en-us/azure/storage/blobs/storage-blobs-introduction
 */
public final class ContainerURL extends StorageURL {

    public ContainerURL(URL url, HttpPipeline pipeline) {
        super(url, pipeline);
    }

    /**
     * Creates a new {@link ContainerURL} with the given pipeline.
     *
     * @param pipeline
     *      An {@link HttpPipeline} object to set.
     * @return
     *      A {@link ContainerURL} object with the given pipeline.
     */
    public ContainerURL withPipeline(HttpPipeline pipeline) {
        try {
            return new ContainerURL(new URL(this.storageClient.url()), pipeline);
        } catch (MalformedURLException e) {
            throw new RuntimeException(e);
        }
    }

    /**
     * Creates a new {@link BlockBlobURL} object by concatenating the blobName to the end of
     * ContainerURL's URL. The new BlockBlobUrl uses the same request policy pipeline as the ContainerURL.
     * To change the pipeline, create the BlockBlobUrl and then call its WithPipeline method passing in the
     * desired pipeline object. Or, call this package's NewBlockBlobUrl instead of calling this object's
     * NewBlockBlobUrl method.
     *
     * @param blobName
     *      A {@code String} representing the name of the blob.
     * @return
     *      A new {@link BlockBlobURL} object which references the blob with the specified name in this container.
     */
    public BlockBlobURL createBlockBlobURL(String blobName) {
        try {
            return new BlockBlobURL(StorageURL.appendToURLPath(new URL(this.storageClient.url()), blobName),
                    this.storageClient.httpPipeline());
        } catch (MalformedURLException e) {
            throw new RuntimeException(e);
        }
    }

    /**
     * Creates creates a new PageBlobURL object by concatenating blobName to the end of
     * ContainerURL's URL. The new PageBlobURL uses the same request policy pipeline as the ContainerURL.
     * To change the pipeline, create the PageBlobURL and then call its WithPipeline method passing in the
     * desired pipeline object. Or, call this package's NewPageBlobURL instead of calling this object's
     * NewPageBlobURL method.
     *
     * @param blobName
     *      A {@code String} representing the name of the blob.
     * @return
     *      A new {@link PageBlobURL} object which references the blob with the specified name in this container.
     */
    public PageBlobURL createPageBlobURL(String blobName) {
        try {
            return new PageBlobURL(StorageURL.appendToURLPath(new URL(this.storageClient.url()), blobName),
                    this.storageClient.httpPipeline());
        } catch (MalformedURLException e) {
            throw new RuntimeException(e);
        }
    }

    /**
     * Creates creates a new AppendBlobURL object by concatenating blobName to the end of
     * ContainerURL's URL. The new AppendBlobURL uses the same request policy pipeline as the ContainerURL.
     * To change the pipeline, create the AppendBlobURL and then call its WithPipeline method passing in the
     * desired pipeline object. Or, call this package's NewAppendBlobURL instead of calling this object's
     * NewAppendBlobURL method.
     *
     * @param blobName
     *      A {@code String} representing the name of the blob.
     * @return
     *      A new {@link AppendBlobURL} object which references the blob with the specified name in this container.
     */
    public AppendBlobURL createAppendBlobURL(String blobName) {
        try {
            return new AppendBlobURL(StorageURL.appendToURLPath(new URL(this.storageClient.url()), blobName),
                    this.storageClient.httpPipeline());
        } catch (MalformedURLException e) {
            throw new RuntimeException(e);
        }
    }

    /**
     * Creates a new BlobURL object by concatenating blobName to the end of
     * ContainerURL's URL. The new BlobURL uses the same request policy pipeline as the ContainerURL.
     * To change the pipeline, create the BlobURL and then call its WithPipeline method passing in the
     * desired pipeline object. Or, call this package's createBlobURL instead of calling this object's
     * createBlobURL method.
     *
     * @param blobName
     *      A {@code String} representing the name of the blob.
     * @return
     *      A new {@link BlobURL} object which references the blob with the specified name in this container.
     */
    public BlobURL createBlobURL(String blobName) {
        try {
            return new BlobURL(StorageURL.appendToURLPath(new URL(this.storageClient.url()), blobName),
                    this.storageClient.httpPipeline());
        } catch (MalformedURLException e) {
            throw new RuntimeException(e);
        }
    }

    /**
     * Creates a new container within a storage account. If a container with the same name already exists, the operation
     * fails. For more information, see https://docs.microsoft.com/rest/api/storageservices/create-container.
     *
     * @param metadata
     *      A {@link Metadata} object that specifies key value pairs to set on the blob.
     * @param accessType
     *      A value of the class {@link PublicAccessType}.
     * @return
     *      The {@link Single} which emits a {@link RestResponse} containing the {@link ContainerCreateHeaders} an a
     *      {@code Void} body if successful.
     */
    public Single<ContainerCreateResponse> create(
            Metadata metadata, PublicAccessType accessType) {
        metadata = metadata == null ? Metadata.NONE : metadata;
        return this.storageClient.containers().createWithRestResponseAsync(
                null, metadata, accessType, null);
    }

    /**
     * Marks the specified container for deletion. The container and any blobs contained within it are later
     * deleted during garbage collection. For more information, see
     * https://docs.microsoft.com/rest/api/storageservices/delete-container.
     *
     * @param accessConditions
     *      A {@link ContainerAccessConditions} object that specifies under which conditions the operation should
     *      complete.
     * @return
     *      The {@link Single} which emits a {@link RestResponse} containing the {@link ContainerDeleteHeaders} an a
     *      {@code Void} body if successful.
     */
    public Single<ContainerDeleteResponse> delete(
            ContainerAccessConditions accessConditions) {
        accessConditions = accessConditions == null ? ContainerAccessConditions.NONE : accessConditions;

        if (!accessConditions.getHttpAccessConditions().getIfMatch().equals(ETag.NONE) ||
                !accessConditions.getHttpAccessConditions().getIfNoneMatch().equals(ETag.NONE)) {
            // Throwing is preferred to Single.error because this will error out immediately instead of waiting until
            // subscription.
            throw new IllegalArgumentException("ETag access conditions are not supported for this API.");
        }

        return this.storageClient.containers().deleteWithRestResponseAsync(null,
                accessConditions.getLeaseID().getLeaseId(),
                accessConditions.getHttpAccessConditions().getIfModifiedSince(),
                accessConditions.getHttpAccessConditions().getIfUnmodifiedSince(),
                null);
    }

    /**
     * Returns the container's metadata and system properties.
     * For more information, see https://docs.microsoft.com/rest/api/storageservices/get-container-metadata.
     *
     * @param leaseAccessConditions
     *      A {@link LeaseAccessConditions} object that specifies the lease on the container if there is one.
     * @return
     *      The {@link Single} which emits a {@link RestResponse} containing the {@link ContainerGetPropertiesHeaders} an a
     *      {@code Void} body if successful.
     */
    public Single<ContainerGetPropertiesResponse> getPropertiesAndMetadata(
            LeaseAccessConditions leaseAccessConditions) {
        leaseAccessConditions = leaseAccessConditions == null ? LeaseAccessConditions.NONE : leaseAccessConditions;

        return this.storageClient.containers().getPropertiesWithRestResponseAsync(null,
                leaseAccessConditions.getLeaseId(), null);
    }

    /**
     * Sets the container's metadata. For more information, see
     * https://docs.microsoft.com/rest/api/storageservices/set-container-metadata.
     *
     * @param metadata
     *      A {@link Metadata} object that specifies key value pairs to set on the blob.
     * @param accessConditions
     *      A {@link ContainerAccessConditions} object that specifies under which conditions the operation should
     *      complete.
     * @return
     *      The {@link Single} which emits a {@link RestResponse} containing the {@link ContainerSetMetadataHeaders} and
     *      a {@code Void} body if successful.
     */
    public Single<ContainerSetMetadataResponse> setMetadata(
            Metadata metadata, ContainerAccessConditions accessConditions) {
        metadata = metadata == null ? Metadata.NONE : metadata;
        accessConditions = accessConditions == null ? ContainerAccessConditions.NONE : accessConditions;
        if (accessConditions.getHttpAccessConditions().getIfMatch() != ETag.NONE ||
                accessConditions.getHttpAccessConditions().getIfNoneMatch() != ETag.NONE ||
                accessConditions.getHttpAccessConditions().getIfUnmodifiedSince() != null) {
            // Throwing is preferred to Single.error because this will error out immediately instead of waiting until
            // subscription.
            throw new IllegalArgumentException(
                    "If-Modified-Since is the only HTTP access condition supported for this API");
        }


        return this.storageClient.containers().setMetadataWithRestResponseAsync(null,
                accessConditions.getLeaseID().getLeaseId(), metadata,
                accessConditions.getHttpAccessConditions().getIfModifiedSince(),null);
    }

    /**
     * Returns the container's permissions. The permissions indicate whether container's blobs may be
     * accessed publicly. For more information, see
     * https://docs.microsoft.com/rest/api/storageservices/get-container-acl.
     *
     * @param leaseAccessConditions
     *      A {@link LeaseAccessConditions} object that specifies the lease on the container if there is one.
     * @return
     *      The {@link Single} which emits a {@link RestResponse} containing the {@link ContainerGetAclHeaders} and a
     *      {@link List} of {@link SignedIdentifier} as the body if successful.
     */
    public Single<ContainerGetAclResponse> getPermissions(
            LeaseAccessConditions leaseAccessConditions) {
        leaseAccessConditions = leaseAccessConditions == null ? LeaseAccessConditions.NONE : leaseAccessConditions;

        return this.storageClient.containers().getAclWithRestResponseAsync(
                null, leaseAccessConditions.getLeaseId(), null);
    }

    /**
     * Sets the container's permissions. The permissions indicate whether blobs in a container may be
     * accessed publicly. For more information, see
     * https://docs.microsoft.com/rest/api/storageservices/set-container-acl.
     *
     * @param accessType
     *      A value of the class {@link PublicAccessType}. Passing null turns off public access.
     * @param identifiers
     *      A {@code java.util.List} of {@link SignedIdentifier} objects that specify the permissions for the container.
     * @param accessConditions
     *      A {@link ContainerAccessConditions} object that specifies under which conditions the operation should
     *      complete.
     * @return
     *      The {@link Single} which emits a {@link RestResponse} containing the {@link ContainerSetAclHeaders} an a 
     *      {@code Void} body if successful.
     */
    public Single<ContainerSetAclResponse> setPermissions(
            PublicAccessType accessType, List<SignedIdentifier> identifiers,
            ContainerAccessConditions accessConditions) {
        accessConditions = accessConditions == null ? ContainerAccessConditions.NONE : accessConditions;

        // TODO: validate that empty list clears permissions and null list does not change list. Document behavior.
        return this.storageClient.containers().setAclWithRestResponseAsync(identifiers, null,
                accessConditions.getLeaseID().getLeaseId(), accessType,
                accessConditions.getHttpAccessConditions().getIfModifiedSince(),
                accessConditions.getHttpAccessConditions().getIfUnmodifiedSince(),
                null);
    }

    private boolean validateLeaseOperationAccessConditions(HTTPAccessConditions httpAccessConditions) {
        return (httpAccessConditions.getIfMatch() == ETag.NONE &&
                httpAccessConditions.getIfNoneMatch() == ETag.NONE);
    }

    /**
     * Acquires a lease on the container for delete operations. The lease duration must be between 15 to
     * 60 seconds, or infinite (-1). For more information, see
     * https://docs.microsoft.com/rest/api/storageservices/lease-container.
     *
     * @param proposedID
     *      A {@code String} in any valid GUID format.
     * @param duration
     *      A {@code Integer} specifies the duration of the lease, in seconds, or negative one (-1) for a lease that
     *      never expires. A non-infinite lease can be between 15 and 60 seconds.
     * @param httpAccessConditions
     *      A {@link HTTPAccessConditions} object that represents HTTP access conditions.
     * @return
     *      The {@link Single} which emits a {@link RestResponse} containing the {@link ContainerLeaseHeaders} an a 
     *      {@code Void} body if successful.
     */
    public Single<ContainerLeaseResponse> acquireLease(
            String proposedID, Integer duration, HTTPAccessConditions httpAccessConditions) {
        httpAccessConditions = httpAccessConditions == null ? HTTPAccessConditions.NONE : httpAccessConditions;
        if (!this.validateLeaseOperationAccessConditions(httpAccessConditions)){
            // Throwing is preferred to Single.error because this will error out immediately instead of waiting until
            // subscription.
            throw new IllegalArgumentException(
                    "ETag access conditions are not supported for this API.");
        }

        return this.storageClient.containers().leaseWithRestResponseAsync(LeaseActionType.ACQUIRE,
                null,null, null, duration, proposedID,
                httpAccessConditions.getIfModifiedSince(),
                httpAccessConditions.getIfUnmodifiedSince(),
                null);
    }

    /**
     * Renews the container's previously-acquired lease.
     * For more information, see https://docs.microsoft.com/rest/api/storageservices/lease-container.
     *
     * @param leaseID
     *      A {@code String} representing the lease on the blob.
     * @param httpAccessConditions
     *      A {@link HTTPAccessConditions} object that represents HTTP access conditions.
     * @return
     *      The {@link Single} which emits a {@link RestResponse} containing the {@link ContainerLeaseHeaders} an a 
     *      {@code Void} body if successful.
     */
    public Single<ContainerLeaseResponse> renewLease(
            String leaseID, HTTPAccessConditions httpAccessConditions) {
        httpAccessConditions = httpAccessConditions == null ? HTTPAccessConditions.NONE : httpAccessConditions;
        if (!this.validateLeaseOperationAccessConditions(httpAccessConditions)) {
            // Throwing is preferred to Single.error because this will error out immediately instead of waiting until
            // subscription.
            throw new IllegalArgumentException(
                    "ETag access conditions are not supported for this API.");
        }

        return this.storageClient.containers().leaseWithRestResponseAsync(LeaseActionType.RENEW, null,
                leaseID, null, null, null,
                httpAccessConditions.getIfModifiedSince(),
                httpAccessConditions.getIfUnmodifiedSince(),
                null);
    }

    /**
     * Releases the container's previously-acquired lease.
     * For more information, see https://docs.microsoft.com/rest/api/storageservices/lease-container.
     *
     * @param leaseID
     *      A {@code String} representing the lease on the blob.
     * @param httpAccessConditions
     *      A {@link HTTPAccessConditions} object that represents HTTP access conditions.
     * @return
     *      The {@link Single} which emits a {@link RestResponse} containing the {@link ContainerLeaseHeaders} an a
     *      {@code Void} body if successful.
     */
    public Single<ContainerLeaseResponse> releaseLease(
            String leaseID, HTTPAccessConditions httpAccessConditions) {
        httpAccessConditions = httpAccessConditions == null ? HTTPAccessConditions.NONE : httpAccessConditions;
        if (!this.validateLeaseOperationAccessConditions(httpAccessConditions)) {
            // Throwing is preferred to Single.error because this will error out immediately instead of waiting until
            // subscription.
            throw new IllegalArgumentException(
                    "ETag access conditions are not supported for this API.");
        }

        return this.storageClient.containers().leaseWithRestResponseAsync(LeaseActionType.RELEASE,
                null, leaseID, null, null, null,
                httpAccessConditions.getIfModifiedSince(),
                httpAccessConditions.getIfUnmodifiedSince(),
                null);
    }

    /**
     * Breaks the container's previously-acquired lease.
     * For more information, see https://docs.microsoft.com/rest/api/storageservices/lease-container.
     *
     * @param httpAccessConditions
     *      A {@link HTTPAccessConditions} object that represents HTTP access conditions.
     * @return
     *      The {@link Single} which emits a {@link RestResponse} containing the {@link ContainerLeaseHeaders} an a
     *      {@code Void} body if successful.
     */
<<<<<<< HEAD
    public Single<RestResponse<ContainerLeaseHeaders, Void>> breakLease(
            Integer breakPeriodInSeconds, HTTPAccessConditions httpAccessConditions) {
=======
    public Single<ContainerLeaseResponse> breakLease(
            HTTPAccessConditions httpAccessConditions) {
>>>>>>> f93fed61
        httpAccessConditions = httpAccessConditions == null ? HTTPAccessConditions.NONE : httpAccessConditions;
        if (!this.validateLeaseOperationAccessConditions(httpAccessConditions)) {
            // Throwing is preferred to Single.error because this will error out immediately instead of waiting until
            // subscription.
            throw new IllegalArgumentException(
                    "ETag access conditions are not supported for this API.");
        }

        return this.storageClient.containers().leaseWithRestResponseAsync(LeaseActionType.BREAK,
                null, null, breakPeriodInSeconds, null, null,
                httpAccessConditions.getIfModifiedSince(),
                httpAccessConditions.getIfUnmodifiedSince(),
                null);
    }

    /**
     * Changes the container's leaseID.
     * For more information, see https://docs.microsoft.com/rest/api/storageservices/lease-container.
     *
     * @param leaseID
     *      A {@code String} representing the lease on the blob.
     * @param proposedID
     *      A {@code String} in any valid GUID format.
     * @param httpAccessConditions
     *      A {@link HTTPAccessConditions} object that represents HTTP access conditions.
     * @return
     *      The {@link Single} which emits a {@link RestResponse} containing the {@link ContainerLeaseHeaders} an a
     *      {@code Void} body if successful.
     */
    public Single<ContainerLeaseResponse> releaseLease(
            String leaseID, String proposedID, HTTPAccessConditions httpAccessConditions) {
        httpAccessConditions = httpAccessConditions == null ? HTTPAccessConditions.NONE : httpAccessConditions;
        if (!this.validateLeaseOperationAccessConditions(httpAccessConditions)) {
            // Throwing is preferred to Single.error because this will error out immediately instead of waiting until
            // subscription.
            throw new IllegalArgumentException(
                    "ETag access conditions are not supported for this API.");
        }

        return this.storageClient.containers().leaseWithRestResponseAsync(LeaseActionType.RELEASE,
                null, leaseID, null, null, proposedID,
                httpAccessConditions.getIfModifiedSince(),
                httpAccessConditions.getIfUnmodifiedSince(),
                null);
    }

    /**
     * Returns a single segment of blobs starting from the specified Marker. Use an empty
     * marker to start enumeration from the beginning. Blob names are returned in lexicographic order.
     * After getting a segment, process it, and then call ListBlobs again (passing the the previously-returned
     * Marker) to get the next segment.
     * For more information, see https://docs.microsoft.com/rest/api/storageservices/list-blobs.
     *
     * @param marker
     *      A {@code String} value that identifies the portion of the list to be returned with the next list operation.
     * @param options
     *      A {@link ListBlobsOptions} object which specifies one or more datasets to include in the response.
     * @return
     *      The {@link Single} which emits a {@link RestResponse} containing the {@link ContainerListBlobsHeaders} and a
     *      {@code ListBlobsResponse} as the body if successful.
     */
    public Single<ContainerListBlobsResponse> listBlobs(
            String marker, ListBlobsOptions options) {
        options = options == null ? ListBlobsOptions.DEFAULT : options;
        return this.storageClient.containers().listBlobsWithRestResponseAsync(options.getPrefix(),
                options.getDelimiter(), marker, options.getMaxResults(),
                options.getDetails().toList(), null, null);
    }
}<|MERGE_RESOLUTION|>--- conflicted
+++ resolved
@@ -389,13 +389,8 @@
      *      The {@link Single} which emits a {@link RestResponse} containing the {@link ContainerLeaseHeaders} an a
      *      {@code Void} body if successful.
      */
-<<<<<<< HEAD
-    public Single<RestResponse<ContainerLeaseHeaders, Void>> breakLease(
+    public Single<ContainerLeaseResponse> breakLease(
             Integer breakPeriodInSeconds, HTTPAccessConditions httpAccessConditions) {
-=======
-    public Single<ContainerLeaseResponse> breakLease(
-            HTTPAccessConditions httpAccessConditions) {
->>>>>>> f93fed61
         httpAccessConditions = httpAccessConditions == null ? HTTPAccessConditions.NONE : httpAccessConditions;
         if (!this.validateLeaseOperationAccessConditions(httpAccessConditions)) {
             // Throwing is preferred to Single.error because this will error out immediately instead of waiting until

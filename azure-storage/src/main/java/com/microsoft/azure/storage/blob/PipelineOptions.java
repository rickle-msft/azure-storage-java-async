--- conflicted
+++ resolved
@@ -33,7 +33,7 @@
     /**
      * Specifies which HttpClient to use to send the requests.
      */
-    public HttpClient client;
+    public HttpClient client = HttpClient.createDefault();
 
     /**
      * Specifies the logger for the pipeline.
@@ -57,14 +57,6 @@
 
     // TODO:
     public PipelineOptions() {
-<<<<<<< HEAD
-        this.telemetryOptions = new TelemetryOptions();
-        HttpClient.Configuration configuration = new HttpClient.Configuration(
-                new Proxy(Proxy.Type.HTTP, new InetSocketAddress("localhost", 5555)));
-        //this.client = HttpClient.createDefault(configuration); // Pass in configuration for Fiddler support. And change to 8888
-        this.client = HttpClient.createDefault();
-=======
->>>>>>> 7425b13a
         this.logger = new HttpPipelineLogger() {
             @Override
             public HttpPipelineLogLevel minimumLogLevel() {

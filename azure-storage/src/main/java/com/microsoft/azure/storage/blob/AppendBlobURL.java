/**
 * Copyright Microsoft Corporation
 *
 * Licensed under the Apache License, Version 2.0 (the "License");
 * you may not use this file except in compliance with the License.
 * You may obtain a copy of the License at
 * http://www.apache.org/licenses/LICENSE-2.0
 *
 * Unless required by applicable law or agreed to in writing, software
 * distributed under the License is distributed on an "AS IS" BASIS,
 * WITHOUT WARRANTIES OR CONDITIONS OF ANY KIND, either express or implied.
 * See the License for the specific language governing permissions and
 * limitations under the License.
 */
package com.microsoft.azure.storage.blob;

import com.microsoft.azure.storage.models.AppendBlobsAppendBlockHeaders;
import com.microsoft.azure.storage.models.BlobType;
import com.microsoft.azure.storage.models.BlobsPutHeaders;
import com.microsoft.rest.v2.RestResponse;
import com.microsoft.rest.v2.http.AsyncInputStream;
import com.microsoft.rest.v2.http.HttpPipeline;
import io.reactivex.Single;

import java.io.UnsupportedEncodingException;
import java.net.MalformedURLException;


/**
 * Represents a URL to a page blob.
 */
public final class AppendBlobURL extends BlobURL {

    /**
     * Creates a new {@link AppendBlobURL} object.
     *
     * @param url
     *      A {@code String} representing a URL to a page blob.
     * @param pipeline
     *      An {@link HttpPipeline} object representing the pipeline for requests.
     */
    public AppendBlobURL(String url, HttpPipeline pipeline) {
        super(url, pipeline);
    }

    /**
     * Creates a new {@link AppendBlobURL} with the given pipeline.
     *
     * @param pipeline
     *      An {@link HttpPipeline} object to set.
     * @return
     *      An {@link AppendBlobURL} object with the given pipeline.
     */
    public AppendBlobURL withPipeline(HttpPipeline pipeline) {
        return new AppendBlobURL(this.storageClient.url(), pipeline);
    }

    /**
     * Creates a new {@link AppendBlobURL} with the given snapshot.
     *
     * @param snapshot
     *      A {@code java.util.Date} to set.
     * @return
     *      A {@link BlobURL} object with the given pipeline.
     */
    public AppendBlobURL withSnapshot(String snapshot) throws MalformedURLException, UnsupportedEncodingException {
        BlobURLParts blobURLParts = URLParser.ParseURL(this.storageClient.url());
        blobURLParts.setSnapshot(snapshot);
        return new AppendBlobURL(blobURLParts.toURL(), super.storageClient.httpPipeline());
    }

    /**
     * Create creates a 0-length append blob. Call AppendBlock to append data to an append blob.
     * For more information, see https://docs.microsoft.com/rest/api/storageservices/put-blob.
     *
     * @param headers
     *      A {@link BlobHttpHeaders} object that specifies which properties to set on the blob.
     * @param metadata
     *      A {@link Metadata} object that specifies key value pairs to set on the blob.
     * @param accessConditions
     *      A {@link BlobAccessConditions} object that specifies under which conditions the operation should
     *      complete.
     * @return
     *      The {@link Single&lt;RestResponse&lt;BlobsPutHeaders, Void&gt;&gt;} object if successful.
     */
    public Single<RestResponse<BlobsPutHeaders, Void>> createBlobAsync(
            Metadata metadata, BlobHttpHeaders headers, BlobAccessConditions accessConditions) {
        if(metadata == null) {
            metadata = Metadata.getDefault();
        }
        if(headers == null) {
            headers = BlobHttpHeaders.getDefault();
        }
        if(accessConditions == null) {
            accessConditions = BlobAccessConditions.getDefault();
        }
        return this.storageClient.blobs().putWithRestResponseAsync(BlobType.APPEND_BLOB, null,
                null, headers.getCacheControl(), headers.getContentType(), headers.getContentEncoding(),
                headers.getContentLanguage(), headers.getContentMD5(), headers.getCacheControl(), metadata.toString(),
                accessConditions.getLeaseAccessConditions().toString(),
                headers.getContentDisposition(),
                accessConditions.getHttpAccessConditions().getIfModifiedSince(),
                accessConditions.getHttpAccessConditions().getIfUnmodifiedSince(),
                accessConditions.getHttpAccessConditions().getIfMatch().toString(),
                accessConditions.getHttpAccessConditions().getIfNoneMatch().toString(),
                null, null, null);
    }

    /**
     * AppendBlock commits a new block of data to the end of the existing append blob.
     * For more information, see https://docs.microsoft.com/rest/api/storageservices/append-block.
     *
     * @param data
     *      A {@code byte} array which represents the data to write to the blob.
     * @param accessConditions
     *      A {@Link BlobAccessConditions} object that specifies under which conditions the operation should
     *      complete.
     * @return
     *      The {@link Single&lt;RestResponse&lt;AppendBlobsAppendBlockHeaders, Void&gt;&gt;} object if successful.
     */
    public Single<RestResponse<AppendBlobsAppendBlockHeaders, Void>> appendBlockAsync(
            AsyncInputStream data, BlobAccessConditions accessConditions) {
        if(accessConditions == null) {
            accessConditions = BlobAccessConditions.getDefault();
        }
<<<<<<< HEAD
        return this.storageClient.appendBlobs().appendBlockWithRestResponseAsync(this.url, data, null,
                accessConditions.getLeaseAccessConditions().toString(),
                accessConditions.getAppendBlobAccessConditions().getIfMaxSizeLessThanOrEqual(),
                accessConditions.getAppendBlobAccessConditions().getIfAppendPositionEquals(),
                accessConditions.getHttpAccessConditions().getIfModifiedSince(),
                accessConditions.getHttpAccessConditions().getIfUnmodifiedSince(),
                accessConditions.getHttpAccessConditions().getIfMatch().toString(),
                accessConditions.getHttpAccessConditions().getIfNoneMatch().toString(),
=======
        return this.storageClient.appendBlobs().appendBlockWithRestResponseAsync(data, null,
                blobAccessConditions.getLeaseAccessConditions().toString(),
                blobAccessConditions.getAppendBlobAccessConditions().getIfMaxSizeLessThanOrEqual(),
                blobAccessConditions.getAppendBlobAccessConditions().getIfAppendPositionEquals(),
                blobAccessConditions.getHttpAccessConditions().getIfModifiedSince(),
                blobAccessConditions.getHttpAccessConditions().getIfUnmodifiedSince(),
                blobAccessConditions.getHttpAccessConditions().getIfMatch().toString(),
                blobAccessConditions.getHttpAccessConditions().getIfNoneMatch().toString(),
>>>>>>> 455105c1
                null);
    }
}<|MERGE_RESOLUTION|>--- conflicted
+++ resolved
@@ -123,8 +123,8 @@
         if(accessConditions == null) {
             accessConditions = BlobAccessConditions.getDefault();
         }
-<<<<<<< HEAD
-        return this.storageClient.appendBlobs().appendBlockWithRestResponseAsync(this.url, data, null,
+
+        return this.storageClient.appendBlobs().appendBlockWithRestResponseAsync(data, null,
                 accessConditions.getLeaseAccessConditions().toString(),
                 accessConditions.getAppendBlobAccessConditions().getIfMaxSizeLessThanOrEqual(),
                 accessConditions.getAppendBlobAccessConditions().getIfAppendPositionEquals(),
@@ -132,16 +132,6 @@
                 accessConditions.getHttpAccessConditions().getIfUnmodifiedSince(),
                 accessConditions.getHttpAccessConditions().getIfMatch().toString(),
                 accessConditions.getHttpAccessConditions().getIfNoneMatch().toString(),
-=======
-        return this.storageClient.appendBlobs().appendBlockWithRestResponseAsync(data, null,
-                blobAccessConditions.getLeaseAccessConditions().toString(),
-                blobAccessConditions.getAppendBlobAccessConditions().getIfMaxSizeLessThanOrEqual(),
-                blobAccessConditions.getAppendBlobAccessConditions().getIfAppendPositionEquals(),
-                blobAccessConditions.getHttpAccessConditions().getIfModifiedSince(),
-                blobAccessConditions.getHttpAccessConditions().getIfUnmodifiedSince(),
-                blobAccessConditions.getHttpAccessConditions().getIfMatch().toString(),
-                blobAccessConditions.getHttpAccessConditions().getIfNoneMatch().toString(),
->>>>>>> 455105c1
                 null);
     }
 }
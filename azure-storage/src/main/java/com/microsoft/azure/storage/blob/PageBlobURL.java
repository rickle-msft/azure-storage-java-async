--- conflicted
+++ resolved
@@ -364,16 +364,7 @@
             // We are parsing a valid url and adding a query parameter. If this fails, we can't recover.
             throw new Error(e);
         }
-
-<<<<<<< HEAD
         return this.storageClient.pageBlobs().incrementalCopyWithRestResponseAsync(source,
-=======
-        UrlBuilder builder = UrlBuilder.parse(source.toString());
-        builder.setQueryParameter(Constants.SNAPSHOT_QUERY_PARAMETER, snapshot);
-        source = builder.toURL();
-
-        return this.storageClient.pageBlobs().incrementalCopyWithRestResponseAsync(source.toString(),
->>>>>>> daaf4623
                 null, null,
                 accessConditions.getHttpAccessConditions().getIfModifiedSince(),
                 accessConditions.getHttpAccessConditions().getIfUnmodifiedSince(),

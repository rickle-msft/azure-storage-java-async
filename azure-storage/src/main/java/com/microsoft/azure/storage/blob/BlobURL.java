--- conflicted
+++ resolved
@@ -190,20 +190,11 @@
      */
     public Single<RestResponse<BlobGetHeaders, Flowable<ByteBuffer>>> getBlob(
             BlobRange range, BlobAccessConditions accessConditions, boolean rangeGetContentMD5) {
-<<<<<<< HEAD
-        if (accessConditions == null) {
-            accessConditions = BlobAccessConditions.NONE;
-        }
-        if (range == null) {
-            range = BlobRange.DEFAULT;
-        }
 
         // TODO: Are there other places for this? Should this be in the swagger?
         Boolean getMD5 = rangeGetContentMD5 ? rangeGetContentMD5 : null;
-=======
         range = range == null ? BlobRange.DEFAULT : range;
         accessConditions = accessConditions == null ? BlobAccessConditions.NONE : accessConditions;
->>>>>>> 6810b195
 
         return this.storageClient.blobs().getWithRestResponseAsync(null, null,
                 range.toString(), accessConditions.getLeaseAccessConditions().getLeaseId(),
